--- conflicted
+++ resolved
@@ -454,10 +454,7 @@
     } else {
       pushbackFnRunner.onTimer(
           timer.getTimerId(),
-<<<<<<< HEAD
-=======
           timer.getTimerFamilyId(),
->>>>>>> 4fc924a8
           window,
           timer.getTimestamp(),
           timer.getOutputTimestamp(),
