--- conflicted
+++ resolved
@@ -60,14 +60,7 @@
 import org.mockito.Mock;
 import org.mockito.MockitoAnnotations;
 
-<<<<<<< HEAD
-
-/**
- * Tests for {@link TransformExecutor}.
- */
-=======
 /** Tests for {@link TransformExecutor}. */
->>>>>>> f2fe1ae4
 @RunWith(JUnit4.class)
 public class TransformExecutorTest {
   @Rule public ExpectedException thrown = ExpectedException.none();
